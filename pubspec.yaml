--- conflicted
+++ resolved
@@ -36,14 +36,11 @@
   # Use with the CupertinoIcons class for iOS style icons.
   cupertino_icons: ^1.0.8
   gap: ^3.0.1
-<<<<<<< HEAD
   google_fonts: ^6.2.1
-=======
   provider: ^6.1.2
   shared_preferences: ^2.3.1
   carousel_slider: ^5.0.0
 
->>>>>>> 5c0d2198
 
 dev_dependencies:
   flutter_test:
