name: good_place
description: "A new Flutter project."
# The following line prevents the package from being accidentally published to
# pub.dev using `flutter pub publish`. This is preferred for private packages.
publish_to: 'none' # Remove this line if you wish to publish to pub.dev

# The following defines the version and build number for your application.
# A version number is three numbers separated by dots, like 1.2.43
# followed by an optional build number separated by a +.
# Both the version and the builder number may be overridden in flutter
# build by specifying --build-name and --build-number, respectively.
# In Android, build-name is used as versionName while build-number used as versionCode.
# Read more about Android versioning at https://developer.android.com/studio/publish/versioning
# In iOS, build-name is used as CFBundleShortVersionString while build-number is used as CFBundleVersion.
# Read more about iOS versioning at
# https://developer.apple.com/library/archive/documentation/General/Reference/InfoPlistKeyReference/Articles/CoreFoundationKeys.html
# In Windows, build-name is used as the major, minor, and patch parts
# of the product and file versions while build-number is used as the build suffix.
version: 1.0.0+1

environment:
  sdk: ^3.5.0

# Dependencies specify other packages that your package needs in order to work.
# To automatically upgrade your package dependencies to the latest versions
# consider running `flutter pub upgrade --major-versions`. Alternatively,
# dependencies can be manually updated by changing the version numbers below to
# the latest version available on pub.dev. To see which dependencies have newer
# versions available, run `flutter pub outdated`.
dependencies:
  flutter:
    sdk: flutter

 
  # The following adds the Cupertino Icons font to your application.
  # Use with the CupertinoIcons class for iOS style icons.
  cupertino_icons: ^1.0.8
  google_fonts: ^6.2.1

  ### UI
  gap: ^3.0.1
  carousel_slider: ^5.0.0
  toastification: ^2.1.0
  skeletonizer: ^1.4.2
  table_calendar: ^3.1.2
  flutter_slidable: ^3.1.1
  ##########################
  
  intl: ^0.19.0
  shared_preferences: ^2.3.1
  dio: ^5.5.0+1
  email_validator: ^3.0.0

  ### For debugging 
  logger: ^2.4.0
  ##########################
  ### State management
  provider: ^6.1.2
  ##########################
  ### Firebase 
  cloud_firestore: ^4.14.0
  firebase_core: ^2.24.2
  firebase_auth: ^4.16.0
  google_sign_in: ^6.2.1
  get_it: ^7.7.0
  firebase_messaging: ^14.7.10

 
  # firebase_storage: ^11.6.0
  ##########################
  lottie: ^3.1.2
 
  flutter_animate: ^4.5.0
  flutter_markdown: ^0.7.3+1
  animated_text_kit: ^4.2.2

  #### ChatGPT
  ##########################
  http: ^1.2.2
  flutter_dotenv: ^5.1.0
<<<<<<< HEAD
  showcaseview: ^3.0.0
  flutter_chat_bubble: ^2.0.2
=======
  grock: ^0.5.7
  cloud_functions: ^4.6.0
>>>>>>> eb46a4ca

  


dev_dependencies:
  flutter_test:
    sdk: flutter

  # The "flutter_lints" package below contains a set of recommended lints to
  # encourage good coding practices. The lint set provided by the package is
  # activated in the `analysis_options.yaml` file located at the root of your
  # package. See that file for information about deactivating specific lint
  # rules and activating additional ones.
  flutter_lints: ^4.0.0

# For information on the generic Dart part of this file, see the
# following page: https://dart.dev/tools/pub/pubspec

# The following section is specific to Flutter packages.
flutter:

  # The following line ensures that the Material Icons font is
  # included with your application, so that you can use the icons in
  # the material Icons class.
  uses-material-design: true

  # To add assets to your application, add an assets section, like this:
  assets:
    - lib/core/assets/images/
    - lib/core/assets/icons/
    - lib/core/assets/google_fonts/
    - lib/core/assets/animations/
    - .env

  # An image asset can refer to one or more resolution-specific "variants", see
  # https://flutter.dev/to/resolution-aware-images

  # For details regarding adding assets from package dependencies, see
  # https://flutter.dev/to/asset-from-package

  # To add custom fonts to your application, add a fonts section here,
  # in this "flutter" section. Each entry in this list should have a
  # "family" key with the font family name, and a "fonts" key with a
  # list giving the asset and other descriptors for the font. For
  # example:
  # fonts:
  #   - family: Schyler
  #     fonts:
  #       - asset: fonts/Schyler-Regular.ttf
  #       - asset: fonts/Schyler-Italic.ttf
  #         style: italic
  #   - family: Trajan Pro
  #     fonts:
  #       - asset: fonts/TrajanPro.ttf
  #       - asset: fonts/TrajanPro_Bold.ttf
  #         weight: 700
  #
  # For details regarding fonts from package dependencies,
  # see https://flutter.dev/to/font-from-package<|MERGE_RESOLUTION|>--- conflicted
+++ resolved
@@ -78,13 +78,10 @@
   ##########################
   http: ^1.2.2
   flutter_dotenv: ^5.1.0
-<<<<<<< HEAD
   showcaseview: ^3.0.0
   flutter_chat_bubble: ^2.0.2
-=======
   grock: ^0.5.7
   cloud_functions: ^4.6.0
->>>>>>> eb46a4ca
 
   
 
