name: good_place
description: "A new Flutter project."
# The following line prevents the package from being accidentally published to
# pub.dev using `flutter pub publish`. This is preferred for private packages.
publish_to: 'none' # Remove this line if you wish to publish to pub.dev

# The following defines the version and build number for your application.
# A version number is three numbers separated by dots, like 1.2.43
# followed by an optional build number separated by a +.
# Both the version and the builder number may be overridden in flutter
# build by specifying --build-name and --build-number, respectively.
# In Android, build-name is used as versionName while build-number used as versionCode.
# Read more about Android versioning at https://developer.android.com/studio/publish/versioning
# In iOS, build-name is used as CFBundleShortVersionString while build-number is used as CFBundleVersion.
# Read more about iOS versioning at
# https://developer.apple.com/library/archive/documentation/General/Reference/InfoPlistKeyReference/Articles/CoreFoundationKeys.html
# In Windows, build-name is used as the major, minor, and patch parts
# of the product and file versions while build-number is used as the build suffix.
version: 1.0.0+1

environment:
  sdk: ^3.5.0

# Dependencies specify other packages that your package needs in order to work.
# To automatically upgrade your package dependencies to the latest versions
# consider running `flutter pub upgrade --major-versions`. Alternatively,
# dependencies can be manually updated by changing the version numbers below to
# the latest version available on pub.dev. To see which dependencies have newer
# versions available, run `flutter pub outdated`.
dependencies:
  flutter:
    sdk: flutter

  # flutter_advanced_calendar:
  #   path: lib/packages/flutter_advanced_calendar/
  # The following adds the Cupertino Icons font to your application.
  # Use with the CupertinoIcons class for iOS style icons.
  cupertino_icons: ^1.0.8
  gap: ^3.0.1
  google_fonts: ^6.2.1
  provider: ^6.1.2
  shared_preferences: ^2.3.1
  carousel_slider: ^5.0.0
  firebase_core: ^2.24.2
  firebase_auth: ^4.16.0
  dio: ^5.5.0+1
  google_sign_in: ^6.2.1
  logger: ^2.4.0
  email_validator: ^3.0.0
  toastification: ^2.1.0
  # flutter_advanced_calendar: ^1.4.1
  skeletonizer: ^1.4.2
  intl: ^0.19.0
  table_calendar: ^3.1.2
<<<<<<< HEAD
  cloud_firestore: ^4.14.0
  firebase_storage: ^11.6.0
=======
  flutter_slidable: ^3.1.1
>>>>>>> dee8a6a6
  


dev_dependencies:
  flutter_test:
    sdk: flutter

  # The "flutter_lints" package below contains a set of recommended lints to
  # encourage good coding practices. The lint set provided by the package is
  # activated in the `analysis_options.yaml` file located at the root of your
  # package. See that file for information about deactivating specific lint
  # rules and activating additional ones.
  flutter_lints: ^4.0.0

# For information on the generic Dart part of this file, see the
# following page: https://dart.dev/tools/pub/pubspec

# The following section is specific to Flutter packages.
flutter:

  # The following line ensures that the Material Icons font is
  # included with your application, so that you can use the icons in
  # the material Icons class.
  uses-material-design: true

  # To add assets to your application, add an assets section, like this:
  assets:
    - lib/core/assets/images/
    - lib/core/assets/icons/
    - lib/core/assets/google_fonts/

  # An image asset can refer to one or more resolution-specific "variants", see
  # https://flutter.dev/to/resolution-aware-images

  # For details regarding adding assets from package dependencies, see
  # https://flutter.dev/to/asset-from-package

  # To add custom fonts to your application, add a fonts section here,
  # in this "flutter" section. Each entry in this list should have a
  # "family" key with the font family name, and a "fonts" key with a
  # list giving the asset and other descriptors for the font. For
  # example:
  # fonts:
  #   - family: Schyler
  #     fonts:
  #       - asset: fonts/Schyler-Regular.ttf
  #       - asset: fonts/Schyler-Italic.ttf
  #         style: italic
  #   - family: Trajan Pro
  #     fonts:
  #       - asset: fonts/TrajanPro.ttf
  #       - asset: fonts/TrajanPro_Bold.ttf
  #         weight: 700
  #
  # For details regarding fonts from package dependencies,
  # see https://flutter.dev/to/font-from-package<|MERGE_RESOLUTION|>--- conflicted
+++ resolved
@@ -52,12 +52,9 @@
   skeletonizer: ^1.4.2
   intl: ^0.19.0
   table_calendar: ^3.1.2
-<<<<<<< HEAD
+  flutter_slidable: ^3.1.1
   cloud_firestore: ^4.14.0
   firebase_storage: ^11.6.0
-=======
-  flutter_slidable: ^3.1.1
->>>>>>> dee8a6a6
   
 
 
