--- conflicted
+++ resolved
@@ -73,7 +73,6 @@
       url: "https://pub.dev"
     source: hosted
     version: "1.0.8"
-<<<<<<< HEAD
   dio:
     dependency: "direct main"
     description:
@@ -90,7 +89,6 @@
       url: "https://pub.dev"
     source: hosted
     version: "1.0.1"
-=======
   email_validator:
     dependency: "direct main"
     description:
@@ -107,7 +105,6 @@
       url: "https://pub.dev"
     source: hosted
     version: "2.0.5"
->>>>>>> e04e6773
   fake_async:
     dependency: transitive
     description:
