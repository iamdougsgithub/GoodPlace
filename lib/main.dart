--- conflicted
+++ resolved
@@ -24,23 +24,13 @@
 class _MyAppState extends State<MyApp> {
   @override
   Widget build(BuildContext context) {
-<<<<<<< HEAD
     return ToastificationWrapper(
       child: MaterialApp(
         debugShowCheckedModeBanner: false,
         title: 'Flutter Demo',
         theme: AppTheme().theme,
         routes: AppRoutes().routes,
-        // home: //const Playground(),
-        //     _isOnboardingCompleted ? const Playground() : const OnboardingPage(),
       ),
-=======
-    return MaterialApp(
-      debugShowCheckedModeBanner: false,
-      title: 'Flutter Demo',
-      theme: AppTheme().theme,
-      routes: AppRoutes().routes,
->>>>>>> a1e864c1
     );
   }
 }