--- conflicted
+++ resolved
@@ -1,12 +1,9 @@
 import 'package:flutter/material.dart';
-<<<<<<< HEAD
-import 'package:good_place/config/theme.dart';
-import 'config/routes.dart';
-=======
 import 'package:good_place/features/onboarding/onboarding_page.dart';
 import 'package:good_place/playground.dart';
 import 'package:shared_preferences/shared_preferences.dart';
->>>>>>> 5c0d2198
+import 'package:good_place/config/theme.dart';
+import 'config/routes.dart';
 
 void main() {
   runApp(const MyApp());
@@ -16,13 +13,6 @@
   const MyApp({super.key});
 
   @override
-<<<<<<< HEAD
-  Widget build(BuildContext context) {
-    return MaterialApp(
-      title: 'Flutter Demo',
-      theme: AppTheme().theme,
-      routes: AppRoutes().routes,
-=======
   State<MyApp> createState() => _MyAppState();
 }
 
@@ -46,12 +36,10 @@
     return MaterialApp(
       debugShowCheckedModeBanner: false,
       title: 'Flutter Demo',
-      theme: ThemeData(
-        primarySwatch: Colors.blue,
-      ),
+      theme: AppTheme().theme,
+      routes: AppRoutes().routes,
       home: //const Playground(),
           _isOnboardingCompleted ? const Playground() : const OnboardingPage(),
->>>>>>> 5c0d2198
     );
   }
 }