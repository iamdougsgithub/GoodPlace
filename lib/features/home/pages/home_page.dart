--- conflicted
+++ resolved
@@ -26,21 +26,6 @@
   static const Gap gap = Gap(AppPaddings.smallPaddingValue);
   @override
   Widget build(BuildContext context) {
-<<<<<<< HEAD
-    return Scaffold(
-      backgroundColor: AppColors.homeScaffoldColor,
-      floatingActionButton: fab(),
-      appBar: appBar(),
-      drawer: drawer(),
-      body: SingleChildScrollView(
-        child: Padding(
-          padding: AppPaddings.homeScreenHorizontalPadding,
-          child: Column(
-            crossAxisAlignment: CrossAxisAlignment.start,
-            children: [
-              // WelcomeText
-              WelcomeText(),
-=======
     return Theme(
       data: homePageThemeOverride(context),
       child: Scaffold(
@@ -50,7 +35,7 @@
           context: context,
           selectedIndex: 0,
         ),
-        body: const SingleChildScrollView(
+        body: SingleChildScrollView(
           child: Padding(
             padding: AppPaddings.homeScreenHorizontalPadding,
             child: Column(
@@ -62,7 +47,6 @@
                 /// Calendar
                 Calendar(),
                 gap,
->>>>>>> dee8a6a6
 
                 /// Motivation Card
                 MotivationCardWidget(),
