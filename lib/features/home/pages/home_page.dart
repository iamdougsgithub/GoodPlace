--- conflicted
+++ resolved
@@ -1,11 +1,8 @@
 import 'package:flutter/material.dart';
 import 'package:flutter_animate/flutter_animate.dart';
 import 'package:gap/gap.dart';
-<<<<<<< HEAD
+import 'package:good_place/core/constants/app_assets.dart';
 import 'package:good_place/core/constants/app_border_radius.dart';
-=======
-import 'package:good_place/core/constants/app_assets.dart';
->>>>>>> 3b9da769
 import 'package:good_place/core/extensions/context_extension.dart';
 import 'package:good_place/core/resourcers/tutorial_manager.dart';
 import 'package:good_place/core/utils/widgets/add_habit_button.dart';
@@ -164,18 +161,6 @@
         appBarTitle,
       ),
       actions: [
-<<<<<<< HEAD
-        Tooltip(
-          message:
-              "Good Nigtht Mustafa Emr Çelik . Sana nasıl yardımcı olabilirim ?",
-          child: IconButton(
-            onPressed: () {},
-            icon: Icon(
-              Icons.radio_button_off_sharp,
-            ),
-          ),
-        )
-=======
         Padding(
           padding:
               const EdgeInsets.only(right: AppPaddings.xxsmallPaddingValue * 2),
@@ -198,7 +183,6 @@
             ),
           ),
         ),
->>>>>>> 3b9da769
       ],
     );
   }
