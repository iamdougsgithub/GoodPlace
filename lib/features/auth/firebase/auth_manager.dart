--- conflicted
+++ resolved
@@ -12,21 +12,6 @@
 
   @override
   Widget build(BuildContext context) {
-<<<<<<< HEAD
-    return StreamBuilder<User?>(
-      stream: _authService.authStateChanges,
-      builder: (context, snapshot) {
-        if (snapshot.connectionState == ConnectionState.waiting) {
-          return const CircularProgressIndicator();
-        }
-        if (snapshot.hasData) {
-          return const HomePage();
-        } else {
-          return const WelcomePage();
-        }
-      },
-    );
-=======
     return StreamBuilder(
         stream: AuthService().authStateChanges,
         builder: (context, snapshot) {
@@ -42,6 +27,5 @@
             return const WelcomePage();
           }
         });
->>>>>>> 01a95d86
   }
 }