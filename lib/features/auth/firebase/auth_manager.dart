--- conflicted
+++ resolved
@@ -20,7 +20,6 @@
           if (snapshot.connectionState == ConnectionState.waiting) {
             return const CircularProgressIndicator();
           } else if (snapshot.hasData) {
-<<<<<<< HEAD
             logger.i("Home-Onboarding");
             return FutureBuilder(
               future: UserDatabaseService().getUserDetails(),
@@ -41,10 +40,6 @@
             );
           } else {
             logger.i("Welcome");
-=======
-            return const HomePage();
-          } else {
->>>>>>> 4adc3ae2
             return const WelcomePage();
           }
         });
